--- conflicted
+++ resolved
@@ -142,28 +142,9 @@
 ) -> Dict[str, Any]:
     is_chatglm = "chatglm" in model_name.lower()
     conv = get_conversation_template(model_name)
-<<<<<<< HEAD
-    for message in messages:
-        msg_role = message["role"]
-        if msg_role == "system":
-            conv.system = message["content"]
-        elif msg_role == "user":
-            conv.append_message(conv.roles[0], message["content"])
-        elif msg_role == "assistant":
-            conv.append_message(conv.roles[1], message["content"])
-        else:
-            raise ValueError(f"Unknown role: {msg_role}")
-
-    # Add a blank message for the assistant.
-    conv.append_message(conv.roles[1], None)
-
-    if is_chatglm:
-        prompt = conv.messages[conv.offset :]
-=======
 
     if isinstance(messages, str):
         prompt = messages
->>>>>>> 809b2e48
     else:
         for message in messages:
             msg_role = message["role"]
